--- conflicted
+++ resolved
@@ -19,11 +19,8 @@
 tensorflow = "^2.16.1"
 scikit-image = "^0.24.0"
 astropy = "^6.1.1"
-<<<<<<< HEAD
 photutils = "^1.13.0"
-=======
 keras-unet-collection = "^0.1.13"
->>>>>>> 668520a3
 
 [tool.poetry.group.dev.dependencies]
 pdbpp = "^0.10.3"
